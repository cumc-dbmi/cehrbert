--- conflicted
+++ resolved
@@ -21,11 +21,8 @@
         is_classic_bert,
         include_prolonged_stay,
         include_concept_list: bool,
-<<<<<<< HEAD
-        gpt_patient_sequence: bool
-=======
+        gpt_patient_sequence: bool,
         apply_age_filter: bool
->>>>>>> 515778c6
 ):
     spark = SparkSession.builder.appName('Generate CEHR-BERT Training Data').getOrCreate()
 
@@ -41,11 +38,8 @@
         f'is_classic_bert: {is_classic_bert}\n'
         f'include_prolonged_stay: {include_prolonged_stay}\n'
         f'include_concept_list: {include_concept_list}\n'
-<<<<<<< HEAD
         f'gpt_patient_sequence: {gpt_patient_sequence}\n'
-=======
         f'apply_age_filter: {apply_age_filter}'
->>>>>>> 515778c6
     )
 
     domain_tables = []
@@ -61,7 +55,6 @@
     person = preprocess_domain_table(spark, input_folder, PERSON)
     person = person.select(
         'person_id',
-<<<<<<< HEAD
         F.coalesce('birth_datetime',
                    F.concat('year_of_birth', F.lit('-01-01')).cast(
                        'timestamp')).alias('birth_datetime'),
@@ -69,13 +62,6 @@
         'gender_concept_id'
     )
 
-=======
-        F.coalesce(
-            F.col('birth_datetime'),
-            F.concat('year_of_birth', F.lit('-01-01')).cast('timestamp')
-        ).alias('birth_datetime')
-    )
->>>>>>> 515778c6
     visit_occurrence_person = visit_occurrence.join(person, 'person_id')
 
     patient_events = join_domain_tables(domain_tables)
@@ -240,13 +226,13 @@
         action='store_true'
     )
     parser.add_argument(
-<<<<<<< HEAD
         '--gpt_patient_sequence',
         dest='gpt_patient_sequence',
-=======
+        action='store_true'
+    )
+    parser.add_argument(
         '--apply_age_filter',
         dest='apply_age_filter',
->>>>>>> 515778c6
         action='store_true'
     )
     ARGS = parser.parse_args()
@@ -255,9 +241,6 @@
         ARGS.input_folder, ARGS.output_folder, ARGS.domain_table_list, ARGS.date_filter,
         ARGS.include_visit_type, ARGS.is_new_patient_representation, ARGS.exclude_visit_tokens,
         ARGS.is_classic_bert_sequence, ARGS.include_prolonged_stay, ARGS.include_concept_list,
-<<<<<<< HEAD
-        ARGS.gpt_patient_sequence
-=======
+        ARGS.gpt_patient_sequence,
         ARGS.apply_age_filter
->>>>>>> 515778c6
     )